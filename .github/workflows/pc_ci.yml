# This CI builds, tests, and (optionally) creates a draft release of PC
name: Pickled-Canary CI

on: [workflow_dispatch, push, pull_request]

permissions:
  contents: read

jobs:
  # This builds the rust search components for x86 macs
  build_rust_mac_x86_64:
    runs-on: macos-latest
    steps:
      - uses: actions/checkout@v4
      - name: Build
        working-directory: search
        run: cargo build --release --verbose
      - name: Archive PC Rust
        uses: actions/upload-artifact@v4
        with:
          name: pickled_canary_rust_tools_mac_x86_64
          path: search/target/release/treesearchtool

  # This builds and tests the rust search components for Linux and Windows
  build_rust:
    runs-on: ubuntu-latest
    steps:
      - uses: actions/checkout@v4
      - name: Install Windows Rust cross compiler
        working-directory: search
        run: |
          sudo apt-get install -yqq gcc-mingw-w64
          rustup target add x86_64-pc-windows-gnu
          rustup component add rust-std-x86_64-pc-windows-gnu
      - name: Format Rust
        working-directory: search
        run: cargo fmt --all -- --color=always --check
      - name: Check Rust with Clippy
        working-directory: search
        run: cargo clippy --workspace -- -D warnings
      - name: Build
        working-directory: search
        run: cargo build --release --verbose
      - name: Build Windows
        working-directory: search
        run: cargo build --release --verbose --target x86_64-pc-windows-gnu
      - name: Run tests
        working-directory: search
        run: cargo test --verbose
      - name: Prepare PC Rust archive
        working-directory: search
        run: |
          mkdir target/release/binaries
          mv target/release/treesearchtool target/x86_64-pc-windows-gnu/release/treesearchtool.exe target/release/binaries
      - name: Archive PC Rust
        uses: actions/upload-artifact@v4
        with:
          name: pickled_canary_rust_tools
          path: search/target/release/binaries/*

  # This builds and tests the Ghidra plugin
  build:
    runs-on: ubuntu-latest
    strategy:
      matrix:
        include:
<<<<<<< HEAD
        # - GHIDRA_VERSION: '9.2.2'
        #   GHIDRA_BUILD_DATE: "20201229"
        # - GHIDRA_VERSION: '9.2.4'
        #   GHIDRA_BUILD_DATE: "20210427"
        # - GHIDRA_VERSION: "10.0"
        #   GHIDRA_BUILD_DATE: "20210621"
        # - GHIDRA_VERSION: "10.0.1"
        #   GHIDRA_BUILD_DATE: "20210708"
        # - GHIDRA_VERSION: "10.0.2"
        #   GHIDRA_BUILD_DATE: "20210804"
        # - GHIDRA_VERSION: "10.0.3"
        #   GHIDRA_BUILD_DATE: "20210908"
        # - GHIDRA_VERSION: "10.1"
        #   GHIDRA_BUILD_DATE: "20211210"
        # - GHIDRA_VERSION: "10.1.1"
        #   GHIDRA_BUILD_DATE: "20211221"
        # - GHIDRA_VERSION: "10.1.2"
        #   GHIDRA_BUILD_DATE: "20220125"
        # - GHIDRA_VERSION: "10.1.3"
        #   GHIDRA_BUILD_DATE: "20220421"
        # - GHIDRA_VERSION: "10.1.4"
        #   GHIDRA_BUILD_DATE: "20220519"
        # - GHIDRA_VERSION: "10.1.5"
        #   GHIDRA_BUILD_DATE: "20220726"
        # - GHIDRA_VERSION: "10.2"
        #   GHIDRA_BUILD_DATE: "20221101"
        # - GHIDRA_VERSION: "10.2.1"
        #   GHIDRA_BUILD_DATE: "20221110"
        # - GHIDRA_VERSION: "10.2.2"
        #   GHIDRA_BUILD_DATE: "20221115"
        # - GHIDRA_VERSION: "10.2.3"
        #   GHIDRA_BUILD_DATE: "20230208"
        # - GHIDRA_VERSION: "10.3"
        #   GHIDRA_BUILD_DATE: "20230510"
        # - GHIDRA_VERSION: "10.3.1"
        #   GHIDRA_BUILD_DATE: "20230614"
        # - GHIDRA_VERSION: "10.3.2"
        #   GHIDRA_BUILD_DATE: "20230711"
        # - GHIDRA_VERSION: "10.3.3"
        #   GHIDRA_BUILD_DATE: "20230829"
        # - GHIDRA_VERSION: "10.4"
        #   GHIDRA_BUILD_DATE: "20230928"
        # - GHIDRA_VERSION: "11.0"
        #   GHIDRA_BUILD_DATE: "20231222"
          - GHIDRA_VERSION: "11.1"
            GHIDRA_BUILD_DATE: "20240607"
=======
          # - GHIDRA_VERSION: '9.2.2'
          #   GHIDRA_BUILD_DATE: "20201229"
          # - GHIDRA_VERSION: '9.2.4'
          #   GHIDRA_BUILD_DATE: "20210427"
          # - GHIDRA_VERSION: "10.0"
          #   GHIDRA_BUILD_DATE: "20210621"
          # - GHIDRA_VERSION: "10.0.1"
          #   GHIDRA_BUILD_DATE: "20210708"
          # - GHIDRA_VERSION: "10.0.2"
          #   GHIDRA_BUILD_DATE: "20210804"
          # - GHIDRA_VERSION: "10.0.3"
          #   GHIDRA_BUILD_DATE: "20210908"
          # - GHIDRA_VERSION: "10.1"
          #   GHIDRA_BUILD_DATE: "20211210"
          # - GHIDRA_VERSION: "10.1.1"
          #   GHIDRA_BUILD_DATE: "20211221"
          # - GHIDRA_VERSION: "10.1.2"
          #   GHIDRA_BUILD_DATE: "20220125"
          # - GHIDRA_VERSION: "10.1.3"
          #   GHIDRA_BUILD_DATE: "20220421"
          # - GHIDRA_VERSION: "10.1.4"
          #   GHIDRA_BUILD_DATE: "20220519"
          # - GHIDRA_VERSION: "10.1.5"
          #   GHIDRA_BUILD_DATE: "20220726"
          # - GHIDRA_VERSION: "10.2"
          #   GHIDRA_BUILD_DATE: "20221101"
          # - GHIDRA_VERSION: "10.2.1"
          #   GHIDRA_BUILD_DATE: "20221110"
          # - GHIDRA_VERSION: "10.2.2"
          #   GHIDRA_BUILD_DATE: "20221115"
          # - GHIDRA_VERSION: "10.2.3"
          #   GHIDRA_BUILD_DATE: "20230208"
          # - GHIDRA_VERSION: "10.3"
          #   GHIDRA_BUILD_DATE: "20230510"
          # - GHIDRA_VERSION: "10.3.1"
          #   GHIDRA_BUILD_DATE: "20230614"
          # - GHIDRA_VERSION: "10.3.2"
          #   GHIDRA_BUILD_DATE: "20230711"
          - GHIDRA_VERSION: "10.3.3"
            GHIDRA_BUILD_DATE: "20230829"
          - GHIDRA_VERSION: "10.4"
            GHIDRA_BUILD_DATE: "20230928"
>>>>>>> bcb7d84f
    env:
      GHIDRA_LABEL: ${{ matrix.GHIDRA_VERSION }}_${{ matrix.GHIDRA_BUILD_DATE }}
    steps:
      - uses: actions/checkout@v4

      - name: Get latest Ghidra version
        env:
          GHIDRA_URL: https://github.com/NationalSecurityAgency/ghidra/releases/download/Ghidra_${{ matrix.GHIDRA_VERSION }}_build/ghidra_${{ matrix.GHIDRA_VERSION }}_PUBLIC_${{ matrix.GHIDRA_BUILD_DATE }}.zip
        run: |
          echo "trying ${{ matrix.GHIDRA_VERSION }} on ${{ matrix.GHIDRA_BUILD_DATE }}"
          mkdir ../Ghidra && wget --no-check-certificate -O ghidra.zip $GHIDRA_URL && unzip ghidra.zip && rm ghidra.zip && mv ghidra* ../Ghidra
      - name: Set up JDK 17
        uses: actions/setup-java@v4
        with:
          java-version: "17"
          distribution: "temurin"
      - name: Setup Gradle
        uses: gradle/actions/setup-gradle@v3
        with:
          gradle-version: 8.5
      - name: Execute Gradle build
        env:
          GHIDRA_INSTALL_DIR: ${{ github.workspace }}/../Ghidra/ghidra_${{ matrix.GHIDRA_VERSION }}_PUBLIC
        run: |
          gradle build
          gradle
      - name: Execute Gradle test and coverage
        env:
          GHIDRA_INSTALL_DIR: ${{ github.workspace }}/../Ghidra/ghidra_${{ matrix.GHIDRA_VERSION }}_PUBLIC
        run: gradle test jacocoTestReport
      - name: Archive PC Extension
        uses: actions/upload-artifact@v4
        with:
          name: pickled_canary-${{ env.GHIDRA_LABEL }}
          path: dist/*.zip
      - name: Archive Coverage Report
        uses: actions/upload-artifact@v4
        with:
          name: pickled_canary-${{ env.GHIDRA_LABEL }}_coverage_report
          path: build/reports/jacoco/test/*

  # Bundle up a draft release if the version is tagged
  release:
    permissions: write-all
    runs-on: ubuntu-latest
    needs: [build, build_rust, build_rust_mac_x86_64]
    if: startsWith(github.ref, 'refs/tags/')
    steps:
      - uses: actions/checkout@v4
      - name: Make ouptut directory
        run: mkdir output_release
      - name: Download Artifacts
        uses: actions/download-artifact@v4
        with:
          path: output_release
      - name: Make zip
        run: |
          cd output_release
          mkdir ../output_release_coverage
          mv *_coverage_report ../output_release_coverage
          mv pickled_canary_rust_tools_mac_x86_64/treesearchtool pickled_canary_rust_tools/treesearchtool_mac_x86_64
          rmdir pickled_canary_rust_tools_mac_x86_64
          mv artifact/* .
          rmdir artifact
          zip -r pickled_canary-${{ github.ref_name }}.zip *
          ls -la
          cp pickled_canary-${{ github.ref_name }}.zip ../
          cd ../output_release_coverage
          zip -r pickled_canary-coverage_reports-${{ github.ref_name }}.zip *
          mv pickled_canary-coverage_reports-${{ github.ref_name }}.zip ../
      - name: Create Release
        env:
          GITHUB_TOKEN: ${{ secrets.GITHUB_TOKEN }}
        run: >-
          gh release create --draft ${{ github.ref_name }}
          "pickled_canary-${{ github.ref_name }}.zip"
          "pickled_canary-coverage_reports-${{ github.ref_name }}.zip"
          --title "Pickled Canary ${{ github.ref_name}}"<|MERGE_RESOLUTION|>--- conflicted
+++ resolved
@@ -64,7 +64,6 @@
     strategy:
       matrix:
         include:
-<<<<<<< HEAD
         # - GHIDRA_VERSION: '9.2.2'
         #   GHIDRA_BUILD_DATE: "20201229"
         # - GHIDRA_VERSION: '9.2.4'
@@ -111,50 +110,6 @@
         #   GHIDRA_BUILD_DATE: "20231222"
           - GHIDRA_VERSION: "11.1"
             GHIDRA_BUILD_DATE: "20240607"
-=======
-          # - GHIDRA_VERSION: '9.2.2'
-          #   GHIDRA_BUILD_DATE: "20201229"
-          # - GHIDRA_VERSION: '9.2.4'
-          #   GHIDRA_BUILD_DATE: "20210427"
-          # - GHIDRA_VERSION: "10.0"
-          #   GHIDRA_BUILD_DATE: "20210621"
-          # - GHIDRA_VERSION: "10.0.1"
-          #   GHIDRA_BUILD_DATE: "20210708"
-          # - GHIDRA_VERSION: "10.0.2"
-          #   GHIDRA_BUILD_DATE: "20210804"
-          # - GHIDRA_VERSION: "10.0.3"
-          #   GHIDRA_BUILD_DATE: "20210908"
-          # - GHIDRA_VERSION: "10.1"
-          #   GHIDRA_BUILD_DATE: "20211210"
-          # - GHIDRA_VERSION: "10.1.1"
-          #   GHIDRA_BUILD_DATE: "20211221"
-          # - GHIDRA_VERSION: "10.1.2"
-          #   GHIDRA_BUILD_DATE: "20220125"
-          # - GHIDRA_VERSION: "10.1.3"
-          #   GHIDRA_BUILD_DATE: "20220421"
-          # - GHIDRA_VERSION: "10.1.4"
-          #   GHIDRA_BUILD_DATE: "20220519"
-          # - GHIDRA_VERSION: "10.1.5"
-          #   GHIDRA_BUILD_DATE: "20220726"
-          # - GHIDRA_VERSION: "10.2"
-          #   GHIDRA_BUILD_DATE: "20221101"
-          # - GHIDRA_VERSION: "10.2.1"
-          #   GHIDRA_BUILD_DATE: "20221110"
-          # - GHIDRA_VERSION: "10.2.2"
-          #   GHIDRA_BUILD_DATE: "20221115"
-          # - GHIDRA_VERSION: "10.2.3"
-          #   GHIDRA_BUILD_DATE: "20230208"
-          # - GHIDRA_VERSION: "10.3"
-          #   GHIDRA_BUILD_DATE: "20230510"
-          # - GHIDRA_VERSION: "10.3.1"
-          #   GHIDRA_BUILD_DATE: "20230614"
-          # - GHIDRA_VERSION: "10.3.2"
-          #   GHIDRA_BUILD_DATE: "20230711"
-          - GHIDRA_VERSION: "10.3.3"
-            GHIDRA_BUILD_DATE: "20230829"
-          - GHIDRA_VERSION: "10.4"
-            GHIDRA_BUILD_DATE: "20230928"
->>>>>>> bcb7d84f
     env:
       GHIDRA_LABEL: ${{ matrix.GHIDRA_VERSION }}_${{ matrix.GHIDRA_BUILD_DATE }}
     steps:
